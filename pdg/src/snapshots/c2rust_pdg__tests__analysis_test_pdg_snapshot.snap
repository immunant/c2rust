--- conflicted
+++ resolved
@@ -378,24 +378,11 @@
 nodes_that_need_write = []
 
 g {
-<<<<<<< HEAD
 	n[0]: addr.load _ => _ @ bb3[5]: fn no_owner;
 }
 nodes_that_need_write = []
 
 g {
-	n[0]:  malloc(n = 1) _    => _2       @ bb1[2]:  fn invalid;
-	n[1]:  copy          n[0] => _1       @ bb2[2]:  fn invalid;
-	n[2]:  field.0       n[1] => _        @ bb2[5]:  fn invalid;
-	n[3]:  addr.store    n[2] => _        @ bb2[5]:  fn invalid;
-	n[4]:  copy          n[1] => _5       @ bb2[8]:  fn invalid;
-	n[5]:  value.store   n[4] => _6.Deref @ bb2[11]: fn invalid;
-	n[6]:  field.0       n[1] => _12      @ bb2[25]: fn invalid;
-	n[7]:  addr.load     n[6] => _        @ bb2[25]: fn invalid;
-	n[8]:  copy          n[1] => _23      @ bb4[13]: fn invalid;
-	n[9]:  copy          n[8] => _22      @ bb4[14]: fn invalid;
-	n[10]: free          n[9] => _21      @ bb4[15]: fn invalid;
-=======
 	n[0]:  alloc       _    => _2   @ bb1[2]:  fn invalid;
 	n[1]:  copy        n[0] => _1   @ bb2[2]:  fn invalid;
 	n[2]:  field.0     n[1] => _    @ bb2[5]:  fn invalid;
@@ -407,7 +394,6 @@
 	n[8]:  copy        n[1] => _23  @ bb4[13]: fn invalid;
 	n[9]:  copy        n[8] => _22  @ bb4[14]: fn invalid;
 	n[10]: free        n[9] => _21  @ bb4[15]: fn invalid;
->>>>>>> 83f35b1e
 }
 nodes_that_need_write = [3, 2, 1, 0]
 
@@ -453,29 +439,24 @@
 nodes_that_need_write = []
 
 g {
-<<<<<<< HEAD
 	n[0]: &_4 _ => _3 @ bb0[10]: fn testing;
-=======
+}
+nodes_that_need_write = []
+
+g {
+	n[0]: &_3        _    => _5 @ bb0[13]: fn testing;
+	n[1]: addr.store n[0] => _  @ bb0[18]: fn testing;
+}
+nodes_that_need_write = [1, 0]
+
+g {
+	n[0]: &_1 _ => _7 @ bb0[16]: fn testing;
+}
+nodes_that_need_write = []
+
+g {
 	n[0]: &_7         _    => _6   @ bb0[18]: fn testing;
 	n[1]: value.store n[0] => _5.* @ bb0[19]: fn testing;
->>>>>>> 83f35b1e
-}
-nodes_that_need_write = []
-
-g {
-	n[0]: &_3        _    => _5 @ bb0[13]: fn testing;
-	n[1]: addr.store n[0] => _  @ bb0[18]: fn testing;
-}
-nodes_that_need_write = [1, 0]
-
-g {
-	n[0]: &_1 _ => _7 @ bb0[16]: fn testing;
-}
-nodes_that_need_write = []
-
-g {
-	n[0]: &_7         _    => _6       @ bb0[18]: fn testing;
-	n[1]: value.store n[0] => _5.Deref @ bb0[19]: fn testing;
 }
 nodes_that_need_write = []
 
@@ -517,18 +498,21 @@
 	n[3]:  value.store n[2]  => _5.*.0 @ bb4[7]:  fn lighttpd_test;     
 	n[4]:  value.load  _     => _8     @ bb0[3]:  fn fdevent_register;  
 	n[5]:  offset[0]   n[4]  => _7     @ bb0[8]:  fn fdevent_register;  
-	n[6]:  addr.store  n[5]  => _      @ bb2[0]:  fn fdevent_register;  
-	n[7]:  value.load  _     => _5     @ bb0[4]:  fn fdevent_unregister;
-	n[8]:  offset[0]   n[7]  => _4     @ bb0[9]:  fn fdevent_unregister;
-	n[9]:  addr.load   n[8]  => _      @ bb1[2]:  fn fdevent_unregister;
-	n[10]: value.load  _     => _19    @ bb7[5]:  fn fdevent_unregister;
-	n[11]: offset[0]   n[10] => _18    @ bb7[10]: fn fdevent_unregister;
-	n[12]: addr.store  n[11] => _      @ bb8[4]:  fn fdevent_unregister;
-	n[13]: copy        n[1]  => _20    @ bb6[7]:  fn lighttpd_test;     
-	n[14]: copy        n[13] => _19    @ bb6[8]:  fn lighttpd_test;     
-	n[15]: free        n[14] => _18    @ bb6[9]:  fn lighttpd_test;     
-}
-nodes_that_need_write = [12, 11, 10, 6, 5, 4]
+	n[6]:  copy        n[5]  => _6     @ bb1[3]:  fn fdevent_register;  
+	n[7]:  addr.store  n[5]  => _      @ bb2[0]:  fn fdevent_register;  
+	n[8]:  addr.load   n[5]  => _      @ bb2[3]:  fn fdevent_register;  
+	n[9]:  value.load  _     => _5     @ bb0[4]:  fn fdevent_unregister;
+	n[10]: offset[0]   n[9]  => _4     @ bb0[9]:  fn fdevent_unregister;
+	n[11]: addr.load   n[10] => _      @ bb1[2]:  fn fdevent_unregister;
+	n[12]: value.load  _     => _19    @ bb7[5]:  fn fdevent_unregister;
+	n[13]: offset[0]   n[12] => _18    @ bb7[10]: fn fdevent_unregister;
+	n[14]: copy        n[13] => _17    @ bb8[3]:  fn fdevent_unregister;
+	n[15]: addr.store  n[13] => _      @ bb8[4]:  fn fdevent_unregister;
+	n[16]: copy        n[1]  => _20    @ bb6[7]:  fn lighttpd_test;     
+	n[17]: copy        n[16] => _19    @ bb6[8]:  fn lighttpd_test;     
+	n[18]: free        n[17] => _18    @ bb6[9]:  fn lighttpd_test;     
+}
+nodes_that_need_write = [15, 13, 12, 7, 5, 4]
 
 g {
 	n[0]:  alloc      _     => _6  @ bb3[2]:  fn lighttpd_test;                
@@ -557,7 +541,7 @@
 nodes_that_need_write = [3, 2, 1, 0]
 
 g {
-	n[0]: copy _ => _10 @ bb4[14]: fn lighttpd_test;
+	n[0]: &_11 _ => _10 @ bb4[14]: fn lighttpd_test;
 }
 nodes_that_need_write = []
 
@@ -593,11 +577,6 @@
 	n[20]: addr.load   n[19] => _       @ bb1[7]:  fn connection_close;   
 }
 nodes_that_need_write = [12, 11, 3, 2, 1, 0]
-
-g {
-	n[0]: copy _ => _6 @ bb1[3]: fn fdevent_register;
-}
-nodes_that_need_write = []
 
 g {
 	n[0]:  alloc       _     => _3     @ bb1[2]:  fn fdnode_init;                  
@@ -651,11 +630,6 @@
 nodes_that_need_write = []
 
 g {
-	n[0]: copy _ => _17 @ bb8[3]: fn fdevent_unregister;
-}
-nodes_that_need_write = []
-
-g {
 	n[0]: alloc _    => _1 @ bb1[2]: fn test_malloc_free;
 	n[1]: copy  n[0] => _5 @ bb2[5]: fn test_malloc_free;
 	n[2]: free  n[1] => _4 @ bb2[5]: fn test_malloc_free;
@@ -705,7 +679,6 @@
 nodes_that_need_write = []
 
 g {
-<<<<<<< HEAD
 	n[0]: &_1  _    => _2 @ bb0[5]:  fn test_shared_ref;
 	n[1]: copy n[0] => _3 @ bb0[8]:  fn test_shared_ref;
 	n[2]: copy n[1] => _5 @ bb0[12]: fn test_shared_ref;
@@ -737,20 +710,15 @@
 nodes_that_need_write = []
 
 g {
-	n[0]: &_7         _    => _6       @ bb0[18]: fn test_unique_ref;
-	n[1]: value.store n[0] => _5.Deref @ bb0[19]: fn test_unique_ref;
-}
-nodes_that_need_write = []
-
-g {
-	n[0]: malloc(n = 1) _    => _1 @ bb1[2]: fn test_realloc_reassign;
-	n[1]: copy          n[0] => _5 @ bb2[5]: fn test_realloc_reassign;
-	n[2]: free          n[1] => _4 @ bb4[2]: fn test_realloc_reassign;
-=======
+	n[0]: &_7         _    => _6   @ bb0[18]: fn test_unique_ref;
+	n[1]: value.store n[0] => _5.* @ bb0[19]: fn test_unique_ref;
+}
+nodes_that_need_write = []
+
+g {
 	n[0]: alloc _    => _1 @ bb1[2]: fn test_realloc_reassign;
 	n[1]: copy  n[0] => _5 @ bb2[5]: fn test_realloc_reassign;
 	n[2]: free  n[1] => _4 @ bb4[2]: fn test_realloc_reassign;
->>>>>>> 83f35b1e
 }
 nodes_that_need_write = []
 
@@ -945,30 +913,16 @@
 nodes_that_need_write = [2, 0]
 
 g {
-<<<<<<< HEAD
-	n[0]: &_34 _    => _33 @ bb29[4]:  fn main_0;
-	n[1]: copy n[0] => _39 @ bb29[12]: fn main_0;
-	n[2]: copy n[1] => _38 @ bb29[13]: fn main_0;
+	n[0]: &_35 _    => _34 @ bb30[4]:  fn main_0;
+	n[1]: copy n[0] => _40 @ bb30[12]: fn main_0;
+	n[2]: copy n[1] => _39 @ bb30[13]: fn main_0;
 	n[3]: copy n[2] => _1  @ bb0[0]:   fn len;   
-=======
-	n[0]: copy _ => _32 @ bb28[4]: fn main_0;
-}
-nodes_that_need_write = []
-
-g {
-	n[0]: copy _ => _38 @ bb28[12]: fn main_0;
->>>>>>> 83f35b1e
-}
-nodes_that_need_write = []
-
-g {
-<<<<<<< HEAD
-	n[0]:  &_33       _     => _41 @ bb30[6]:  fn main_0;        
-	n[1]:  copy       n[0]  => _40 @ bb30[7]:  fn main_0;        
-=======
-	n[0]:  &_32       _     => _40 @ bb29[6]:  fn main_0;        
-	n[1]:  copy       n[0]  => _39 @ bb29[7]:  fn main_0;        
->>>>>>> 83f35b1e
+}
+nodes_that_need_write = []
+
+g {
+	n[0]:  &_34       _     => _42 @ bb31[6]:  fn main_0;        
+	n[1]:  copy       n[0]  => _41 @ bb31[7]:  fn main_0;        
 	n[2]:  copy       n[1]  => _2  @ bb0[0]:   fn insertion_sort;
 	n[3]:  copy       n[2]  => _10 @ bb3[4]:   fn insertion_sort;
 	n[4]:  offset[1]  n[3]  => _9  @ bb3[9]:   fn insertion_sort;
@@ -1042,10 +996,5 @@
 }
 nodes_that_need_write = [71, 70, 69, 62, 61, 60, 59, 58, 57, 50, 49, 48, 41, 40, 39, 29, 28, 27, 23, 22, 21, 11, 10, 9, 2, 1, 0]
 
-<<<<<<< HEAD
-num_graphs = 84
-num_nodes = 519
-=======
-num_graphs = 86
-num_nodes = 612
->>>>>>> 83f35b1e
+num_graphs = 91
+num_nodes = 630
