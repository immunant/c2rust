--- conflicted
+++ resolved
@@ -3,30 +3,19 @@
 expression: pdg
 ---
 g {
-	n[0]: &_1  _    => _   @ bb3[0]:  fn main;   _23 = &raw mut _1;
-	n[1]: copy n[0] => _11 @ bb3[10]: fn main;   _11 = &(*_23);
-	n[2]: copy n[1] => _1  @ bb0[0]:  fn deref;  _10 = deref(move _11);
-}
-nodes_that_need_write = []
-
-g {
-	n[0]: copy _    => _10 @ bb3[11]: fn main;  _10 = deref(move _11);
+	n[0]: &_1  _    => _11 @ bb3[9]: fn main;   _11 = &_1;
+	n[1]: copy n[0] => _1  @ bb0[0]: fn deref;  _10 = deref(move _11);
+}
+nodes_that_need_write = []
+
+g {
+	n[0]: copy _    => _10 @ bb3[10]: fn main;  _10 = deref(move _11);
 	n[1]: copy n[0] => _9  @ bb4[0]:  fn main;  _9 = &(*_10);
 	n[2]: copy n[1] => _1  @ bb0[0]:  fn iter;  _8 = iter(move _9);
 }
 nodes_that_need_write = []
 
 g {
-<<<<<<< HEAD
-	n[0]: copy        _    => _14    @ bb6[4]:  fn main;                 _14 = null_mut();
-	n[1]: copy        n[0] => _1     @ bb0[0]:  fn once;                 _13 = once(move _14);
-	n[2]: value.store _    => _20.*  @ bb4[7]:  fn invalid;              (*_20) = const 0_usize as *mut pointers::S (PointerFromExposedAddress);
-	n[3]: value.store _    => _17.*  @ bb8[4]:  fn fdevent_unregister;   (*_17) = const 0_usize as *mut pointers::fdnode_st (PointerFromExposedAddress);
-	n[4]: int_to_ptr  _    => _2     @ bb0[2]:  fn test_ref_field;       _2 = const 0_usize as *const pointers::S (PointerFromExposedAddress);
-	n[5]: int_to_ptr  _    => _5     @ bb0[8]:  fn test_ref_field;       _5 = const 0_usize as *const pointers::S (PointerFromExposedAddress);
-	n[6]: int_to_ptr  _    => _46    @ bb34[3]: fn main_0;               _46 = const 0_usize as *const pointers::S (PointerFromExposedAddress);
-	n[7]: value.store _    => _3.*.2 @ bb0[1]:  fn test_addr_taken_arg;  ((*_3).2: *const pointers::S) = const 0_usize as *const pointers::S (PointerFromExposedAddress);
-=======
 	n[0]: copy        _    => _14   @ bb6[4]:  fn main;                _14 = null_mut();
 	n[1]: copy        n[0] => _1    @ bb0[0]:  fn once;                _13 = once(move _14);
 	n[2]: int_to_ptr  _    => _17   @ bb4[29]: fn simple;              _17 = const 0_usize as *const pointers::S (PointerFromExposedAddress);
@@ -34,15 +23,17 @@
 	n[4]: value.store _    => _17.* @ bb8[4]:  fn fdevent_unregister;  (*_17) = const 0_usize as *mut pointers::fdnode_st (PointerFromExposedAddress);
 	n[5]: int_to_ptr  _    => _2    @ bb0[2]:  fn test_ref_field;      _2 = const 0_usize as *const pointers::S (PointerFromExposedAddress);
 	n[6]: int_to_ptr  _    => _5    @ bb0[8]:  fn test_ref_field;      _5 = const 0_usize as *const pointers::S (PointerFromExposedAddress);
->>>>>>> 4d7808e6
-}
-nodes_that_need_write = []
-
-g {
-	n[0]: &_5  _    => _   @ bb10[0]: fn main;  _24 = &raw mut _5;
-	n[1]: copy n[0] => _19 @ bb10[9]: fn main;  _19 = &(*_24);
-	n[2]: copy n[1] => _1  @ bb0[0]:  fn len;   _18 = len(move _19);
-	n[3]: copy n[0] => _22 @ bb12[6]: fn main;  _22 = &mut (*_24);
+}
+nodes_that_need_write = []
+
+g {
+	n[0]: &_5  _    => _19 @ bb10[8]: fn main;  _19 = &_5;
+	n[1]: copy n[0] => _1  @ bb0[0]:  fn len;   _18 = len(move _19);
+}
+nodes_that_need_write = []
+
+g {
+	n[0]: &_5 _ => _22 @ bb12[6]: fn main;  _22 = &mut _5;
 }
 nodes_that_need_write = []
 
@@ -76,32 +67,6 @@
 	n[9]:  addr.store  n[8]  => _      @ bb4[14]: fn simple;  ((*_6).0: i32) = move _12;
 	n[10]: field.1     n[3]  => _      @ bb4[16]: fn simple;  ((*_1).1: u64) = const 9_u64;
 	n[11]: addr.store  n[10] => _      @ bb4[16]: fn simple;  ((*_1).1: u64) = const 9_u64;
-<<<<<<< HEAD
-	n[12]: field.0     n[3]  => _12    @ bb4[18]: fn simple;  _12 = ((*_1).0: i32);
-	n[13]: addr.load   n[12] => _      @ bb4[18]: fn simple;  _12 = ((*_1).0: i32);
-	n[14]: field.1     n[3]  => _13    @ bb4[21]: fn simple;  _13 = &raw const ((*_1).1: u64);
-	n[15]: copy        n[14] => _13    @ bb4[21]: fn simple;  _13 = &raw const ((*_1).1: u64);
-	n[16]: copy        n[3]  => _14    @ bb4[24]: fn simple;  _14 = &raw const (*_1);
-	n[17]: field.2     n[3]  => _      @ bb4[25]: fn simple;  ((*_1).2: *const pointers::S) = move _14;
-	n[18]: addr.store  n[17] => _      @ bb4[25]: fn simple;  ((*_1).2: *const pointers::S) = move _14;
-	n[19]: value.store n[16] => _1.*.2 @ bb4[25]: fn simple;  ((*_1).2: *const pointers::S) = move _14;
-	n[20]: copy        n[3]  => _16    @ bb4[29]: fn simple;  _16 = _1;
-	n[21]: copy        n[20] => _2     @ bb0[0]:  fn recur;   _15 = recur(const 3_i32, move _16);
-	n[22]: copy        n[21] => _13    @ bb8[3]:  fn recur;   _13 = _2;
-	n[23]: copy        n[22] => _2     @ bb0[0]:  fn recur;   _9 = recur(move _10, move _13);
-	n[24]: copy        n[23] => _13    @ bb8[3]:  fn recur;   _13 = _2;
-	n[25]: copy        n[24] => _2     @ bb0[0]:  fn recur;   _9 = recur(move _10, move _13);
-	n[26]: copy        n[25] => _13    @ bb8[3]:  fn recur;   _13 = _2;
-	n[27]: copy        n[26] => _2     @ bb0[0]:  fn recur;   _9 = recur(move _10, move _13);
-	n[28]: copy        n[27] => _8     @ bb1[2]:  fn recur;   _8 = _2;
-	n[29]: copy        n[28] => _7     @ bb1[3]:  fn recur;   _7 = move _8 as *mut libc::c_void (Misc);
-	n[30]: free        n[29] => _0     @ bb1[5]:  fn recur;   _0 = free(move _7);
-	n[31]: copy        n[27] => _14    @ bb9[4]:  fn recur;   _14 = _2;
-	n[32]: copy        n[27] => _14    @ bb9[4]:  fn recur;   _14 = _2;
-	n[33]: copy        n[27] => _14    @ bb9[4]:  fn recur;   _14 = _2;
-	n[34]: addr.load   n[1]  => _      @ bb5[3]:  fn simple;  _17 = (*_5);
-	n[35]: addr.store  n[3]  => _      @ bb5[7]:  fn simple;  (*_1) = move _18;
-=======
 	n[12]: field.0     n[3]  => _13    @ bb4[18]: fn simple;  _13 = ((*_1).0: i32);
 	n[13]: addr.load   n[12] => _      @ bb4[18]: fn simple;  _13 = ((*_1).0: i32);
 	n[14]: field.1     n[3]  => _14    @ bb4[21]: fn simple;  _14 = &raw const ((*_1).1: u64);
@@ -132,16 +97,11 @@
 
 g {
 	n[0]: &_1 _ => _10 @ bb4[5]: fn simple;  _10 = &raw const ((*_1).0: i32);
->>>>>>> 4d7808e6
-}
-nodes_that_need_write = [35, 18, 17, 11, 10, 9, 8, 5, 4, 3, 2, 1, 0]
-
-g {
-<<<<<<< HEAD
-	n[0]: &_1 _ => _ @ bb4[5]: fn simple;  _9 = &raw const ((*_1).0: i32);
-=======
+}
+nodes_that_need_write = []
+
+g {
 	n[0]: &_1 _ => _14 @ bb4[21]: fn simple;  _14 = &raw const ((*_1).1: u64);
->>>>>>> 4d7808e6
 }
 nodes_that_need_write = []
 
@@ -433,23 +393,23 @@
 nodes_that_need_write = [3, 2, 1, 0]
 
 g {
-	n[0]: &_1         _    => _    @ bb0[2]:  fn testing;  _8 = &raw mut _1;
-	n[1]: addr.store  n[0] => _    @ bb0[1]:  fn testing;  _1 = const 10_i32;
-	n[2]: copy        n[0] => _4   @ bb0[9]:  fn testing;  _4 = &mut (*_8);
-	n[3]: copy        n[2] => _3   @ bb0[10]: fn testing;  _3 = &raw mut (*_4);
-	n[4]: copy        n[0] => _7   @ bb0[18]: fn testing;  _7 = &mut (*_8);
-	n[5]: copy        n[4] => _6   @ bb0[19]: fn testing;  _6 = &raw mut (*_7);
-	n[6]: value.store n[5] => _5.* @ bb0[20]: fn testing;  (*_5) = move _6;
+	n[0]: &_1  _    => _4 @ bb0[8]: fn testing;  _4 = &mut _1;
+	n[1]: copy n[0] => _3 @ bb0[9]: fn testing;  _3 = &raw mut (*_4);
+}
+nodes_that_need_write = []
+
+g {
+	n[0]: &_3        _    => _5 @ bb0[13]: fn testing;  _5 = &mut _3;
+	n[1]: addr.store n[0] => _  @ bb0[18]: fn testing;  (*_5) = move _6;
 }
 nodes_that_need_write = [1, 0]
 
 g {
-	n[0]: &_3        _    => _  @ bb0[11]: fn testing;  _9 = &raw mut _3;
-	n[1]: addr.store n[0] => _  @ bb0[10]: fn testing;  _3 = &raw mut (*_4);
-	n[2]: copy       n[0] => _5 @ bb0[15]: fn testing;  _5 = &mut (*_9);
-	n[3]: addr.store n[2] => _  @ bb0[20]: fn testing;  (*_5) = move _6;
-}
-nodes_that_need_write = [3, 2, 1, 0]
+	n[0]: &_1         _    => _7   @ bb0[16]: fn testing;  _7 = &mut _1;
+	n[1]: copy        n[0] => _6   @ bb0[17]: fn testing;  _6 = &raw mut (*_7);
+	n[2]: value.store n[1] => _5.* @ bb0[18]: fn testing;  (*_5) = move _6;
+}
+nodes_that_need_write = []
 
 g {
 	n[0]: alloc      _    => _2  @ bb1[2]:  fn simple1;  _2 = malloc(move _3);
@@ -457,30 +417,12 @@
 	n[2]: copy       n[1] => _8  @ bb2[8]:  fn simple1;  _8 = _1;
 	n[3]: copy       n[2] => _7  @ bb2[9]:  fn simple1;  _7 = move _8 as *mut libc::c_void (Misc);
 	n[4]: free       n[3] => _6  @ bb3[2]:  fn simple1;  _6 = realloc(move _7, move _9);
-<<<<<<< HEAD
-	n[5]: copy       n[1] => _16 @ bb4[21]: fn simple1;  _16 = _1;
-	n[6]: ptr_to_int n[5] => _   @ bb4[22]: fn simple1;  _15 = move _16 as usize (PointerExposeAddress);
-	n[7]: copy       n[1] => _21 @ bb4[34]: fn simple1;  _21 = _1;
-	n[8]: copy       n[7] => _20 @ bb4[35]: fn simple1;  _20 = move _21 as *mut libc::c_void (Misc);
-	n[9]: free       n[8] => _19 @ bb4[37]: fn simple1;  _19 = free(move _20);
-=======
 	n[5]: copy       n[1] => _16 @ bb4[20]: fn simple1;  _16 = _1;
 	n[6]: ptr_to_int n[5] => _   @ bb4[21]: fn simple1;  _15 = move _16 as usize (PointerExposeAddress);
->>>>>>> 4d7808e6
-}
-nodes_that_need_write = []
-
-g {
-<<<<<<< HEAD
-	n[0]: alloc      _    => _6  @ bb3[2]:  fn simple1;  _6 = realloc(move _7, move _9);
-	n[1]: copy       n[0] => _5  @ bb4[2]:  fn simple1;  _5 = move _6 as *mut pointers::S (Misc);
-	n[2]: copy       n[1] => _11 @ bb4[6]:  fn simple1;  _11 = _5;
-	n[3]: field.0    n[2] => _   @ bb4[8]:  fn simple1;  ((*_11).0: i32) = const 10_i32;
-	n[4]: addr.store n[3] => _   @ bb4[8]:  fn simple1;  ((*_11).0: i32) = const 10_i32;
-	n[5]: copy       n[1] => _12 @ bb4[10]: fn simple1;  _12 = _5;
-	n[6]: copy       n[2] => _13 @ bb4[13]: fn simple1;  _13 = _11;
-	n[7]: int_to_ptr _    => _17 @ bb4[28]: fn simple1;  _17 = move _18 as *const libc::c_void (PointerFromExposedAddress);
-=======
+}
+nodes_that_need_write = []
+
+g {
 	n[0]:  alloc      _    => _6  @ bb3[2]:  fn simple1;  _6 = realloc(move _7, move _9);
 	n[1]:  copy       n[0] => _5  @ bb4[2]:  fn simple1;  _5 = move _6 as *mut pointers::S (Misc);
 	n[2]:  copy       n[1] => _11 @ bb4[6]:  fn simple1;  _11 = _5;
@@ -492,16 +434,13 @@
 	n[8]:  copy       n[1] => _21 @ bb4[33]: fn simple1;  _21 = _5;
 	n[9]:  copy       n[8] => _20 @ bb4[34]: fn simple1;  _20 = move _21 as *mut libc::c_void (Misc);
 	n[10]: free       n[9] => _19 @ bb4[36]: fn simple1;  _19 = free(move _20);
->>>>>>> 4d7808e6
 }
 nodes_that_need_write = [4, 3, 2, 1, 0]
 
 g {
-	n[0]: &_13       _    => _   @ bb4[14]: fn simple1;  _22 = &raw mut _13;
-	n[1]: addr.store n[0] => _   @ bb4[13]: fn simple1;  _13 = _11;
-	n[2]: copy       n[0] => _14 @ bb4[17]: fn simple1;  _14 = &raw const (*_22);
-}
-nodes_that_need_write = [1, 0]
+	n[0]: &_13 _ => _14 @ bb4[16]: fn simple1;  _14 = &raw const _13;
+}
+nodes_that_need_write = []
 
 g {
 	n[0]:  alloc       _     => _2     @ bb1[2]:  fn lighttpd_test;       _2 = malloc(move _3);
@@ -553,21 +492,19 @@
 nodes_that_need_write = [3, 2, 1, 0]
 
 g {
-	n[0]:  &_11       _     => _   @ bb4[12]: fn lighttpd_test;        _24 = &raw mut _11;
-	n[1]:  addr.store n[0]  => _   @ bb4[11]: fn lighttpd_test;        _11 = pointers::server { ev: move _12 };
-	n[2]:  copy       n[0]  => _10 @ bb4[15]: fn lighttpd_test;        _10 = &mut (*_24);
-	n[3]:  copy       n[2]  => _14 @ bb4[18]: fn lighttpd_test;        _14 = &raw mut (*_10);
-	n[4]:  copy       n[3]  => _1  @ bb0[0]:  fn connection_accepted;  _13 = connection_accepted(move _14, const 0_i32);
-	n[5]:  field.0    n[4]  => _10 @ bb2[10]: fn connection_accepted;  _10 = ((*_1).0: *mut pointers::fdevents);
-	n[6]:  addr.load  n[5]  => _   @ bb2[10]: fn connection_accepted;  _10 = ((*_1).0: *mut pointers::fdevents);
-	n[7]:  copy       n[5]  => _16 @ bb5[4]:  fn lighttpd_test;        _16 = &raw mut (*_10);
-	n[8]:  copy       n[7]  => _1  @ bb0[0]:  fn connection_close;     _15 = connection_close(move _16, move _17);
-	n[9]:  field.0    n[8]  => _4  @ bb0[2]:  fn connection_close;     _4 = ((*_1).0: *mut pointers::fdevents);
-	n[10]: addr.load  n[9]  => _   @ bb0[2]:  fn connection_close;     _4 = ((*_1).0: *mut pointers::fdevents);
-	n[11]: field.0    n[8]  => _7  @ bb1[5]:  fn connection_close;     _7 = ((*_1).0: *mut pointers::fdevents);
-	n[12]: addr.load  n[11] => _   @ bb1[5]:  fn connection_close;     _7 = ((*_1).0: *mut pointers::fdevents);
-}
-nodes_that_need_write = [1, 0]
+	n[0]:  &_11      _    => _10 @ bb4[14]: fn lighttpd_test;        _10 = &mut _11;
+	n[1]:  copy      n[0] => _14 @ bb4[17]: fn lighttpd_test;        _14 = &raw mut (*_10);
+	n[2]:  copy      n[1] => _1  @ bb0[0]:  fn connection_accepted;  _13 = connection_accepted(move _14, const 0_i32);
+	n[3]:  field.0   n[2] => _10 @ bb2[10]: fn connection_accepted;  _10 = ((*_1).0: *mut pointers::fdevents);
+	n[4]:  addr.load n[3] => _   @ bb2[10]: fn connection_accepted;  _10 = ((*_1).0: *mut pointers::fdevents);
+	n[5]:  copy      n[3] => _16 @ bb5[4]:  fn lighttpd_test;        _16 = &raw mut (*_10);
+	n[6]:  copy      n[5] => _1  @ bb0[0]:  fn connection_close;     _15 = connection_close(move _16, move _17);
+	n[7]:  field.0   n[6] => _4  @ bb0[2]:  fn connection_close;     _4 = ((*_1).0: *mut pointers::fdevents);
+	n[8]:  addr.load n[7] => _   @ bb0[2]:  fn connection_close;     _4 = ((*_1).0: *mut pointers::fdevents);
+	n[9]:  field.0   n[6] => _7  @ bb1[5]:  fn connection_close;     _7 = ((*_1).0: *mut pointers::fdevents);
+	n[10]: addr.load n[9] => _   @ bb1[5]:  fn connection_close;     _7 = ((*_1).0: *mut pointers::fdevents);
+}
+nodes_that_need_write = []
 
 g {
 	n[0]:  alloc       _     => _5      @ bb1[2]:  fn connection_accepted;  _5 = malloc(move _6);
@@ -584,7 +521,7 @@
 	n[11]: field.1     n[1]  => _       @ bb3[4]:  fn connection_accepted;  ((*_4).1: *mut pointers::fdnode_st) = move _9;
 	n[12]: addr.store  n[11] => _       @ bb3[4]:  fn connection_accepted;  ((*_4).1: *mut pointers::fdnode_st) = move _9;
 	n[13]: copy        n[8]  => _0      @ bb3[6]:  fn connection_accepted;  _0 = _4;
-	n[14]: copy        n[13] => _13     @ bb4[19]: fn lighttpd_test;        _13 = connection_accepted(move _14, const 0_i32);
+	n[14]: copy        n[13] => _13     @ bb4[18]: fn lighttpd_test;        _13 = connection_accepted(move _14, const 0_i32);
 	n[15]: copy        n[14] => _17     @ bb5[6]:  fn lighttpd_test;        _17 = _13;
 	n[16]: copy        n[15] => _2      @ bb0[0]:  fn connection_close;     _15 = connection_close(move _16, move _17);
 	n[17]: field.1     n[16] => _5      @ bb0[4]:  fn connection_close;     _5 = ((*_2).1: *mut pointers::fdnode_st);
@@ -692,36 +629,34 @@
 nodes_that_need_write = []
 
 g {
-	n[0]: &_1        _    => _  @ bb0[2]:  fn test_shared_ref;  _7 = &raw mut _1;
-	n[1]: addr.store n[0] => _  @ bb0[1]:  fn test_shared_ref;  _1 = const 2_u8;
-	n[2]: copy       n[0] => _2 @ bb0[5]:  fn test_shared_ref;  _2 = &(*_7);
-	n[3]: copy       n[2] => _3 @ bb0[8]:  fn test_shared_ref;  _3 = _2;
-	n[4]: copy       n[3] => _5 @ bb0[12]: fn test_shared_ref;  _5 = &(*_3);
-	n[5]: copy       n[4] => _1 @ bb0[0]:  fn shared_ref_foo;   _4 = shared_ref_foo(move _5);
-	n[6]: copy       n[5] => _0 @ bb0[0]:  fn shared_ref_foo;   _0 = _1;
-	n[7]: copy       n[6] => _4 @ bb0[13]: fn test_shared_ref;  _4 = shared_ref_foo(move _5);
-	n[8]: copy       n[7] => _6 @ bb1[3]:  fn test_shared_ref;  _6 = &raw const (*_4);
+	n[0]: &_1  _    => _2 @ bb0[4]:  fn test_shared_ref;  _2 = &_1;
+	n[1]: copy n[0] => _3 @ bb0[7]:  fn test_shared_ref;  _3 = _2;
+	n[2]: copy n[1] => _5 @ bb0[11]: fn test_shared_ref;  _5 = &(*_3);
+	n[3]: copy n[2] => _1 @ bb0[0]:  fn shared_ref_foo;   _4 = shared_ref_foo(move _5);
+	n[4]: copy n[3] => _0 @ bb0[0]:  fn shared_ref_foo;   _0 = _1;
+	n[5]: copy n[4] => _4 @ bb0[12]: fn test_shared_ref;  _4 = shared_ref_foo(move _5);
+	n[6]: copy n[5] => _6 @ bb1[3]:  fn test_shared_ref;  _6 = &raw const (*_4);
+}
+nodes_that_need_write = []
+
+g {
+	n[0]: &_1  _    => _4 @ bb0[8]: fn test_unique_ref;  _4 = &mut _1;
+	n[1]: copy n[0] => _3 @ bb0[9]: fn test_unique_ref;  _3 = &raw mut (*_4);
+}
+nodes_that_need_write = []
+
+g {
+	n[0]: &_3        _    => _5 @ bb0[13]: fn test_unique_ref;  _5 = &mut _3;
+	n[1]: addr.store n[0] => _  @ bb0[18]: fn test_unique_ref;  (*_5) = move _6;
 }
 nodes_that_need_write = [1, 0]
 
 g {
-	n[0]: &_1         _    => _    @ bb0[2]:  fn test_unique_ref;  _8 = &raw mut _1;
-	n[1]: addr.store  n[0] => _    @ bb0[1]:  fn test_unique_ref;  _1 = const 10_i32;
-	n[2]: copy        n[0] => _4   @ bb0[9]:  fn test_unique_ref;  _4 = &mut (*_8);
-	n[3]: copy        n[2] => _3   @ bb0[10]: fn test_unique_ref;  _3 = &raw mut (*_4);
-	n[4]: copy        n[0] => _7   @ bb0[18]: fn test_unique_ref;  _7 = &mut (*_8);
-	n[5]: copy        n[4] => _6   @ bb0[19]: fn test_unique_ref;  _6 = &raw mut (*_7);
-	n[6]: value.store n[5] => _5.* @ bb0[20]: fn test_unique_ref;  (*_5) = move _6;
-}
-nodes_that_need_write = [1, 0]
-
-g {
-	n[0]: &_3        _    => _  @ bb0[11]: fn test_unique_ref;  _9 = &raw mut _3;
-	n[1]: addr.store n[0] => _  @ bb0[10]: fn test_unique_ref;  _3 = &raw mut (*_4);
-	n[2]: copy       n[0] => _5 @ bb0[15]: fn test_unique_ref;  _5 = &mut (*_9);
-	n[3]: addr.store n[2] => _  @ bb0[20]: fn test_unique_ref;  (*_5) = move _6;
-}
-nodes_that_need_write = [3, 2, 1, 0]
+	n[0]: &_1         _    => _7   @ bb0[16]: fn test_unique_ref;  _7 = &mut _1;
+	n[1]: copy        n[0] => _6   @ bb0[17]: fn test_unique_ref;  _6 = &raw mut (*_7);
+	n[2]: value.store n[1] => _5.* @ bb0[18]: fn test_unique_ref;  (*_5) = move _6;
+}
+nodes_that_need_write = []
 
 g {
 	n[0]: alloc _    => _1 @ bb1[2]: fn test_realloc_reassign;  _1 = malloc(move _2);
@@ -854,36 +789,32 @@
 
 g {
 	n[0]: alloc      _    => _1 @ bb1[2]: fn test_load_value;  _1 = malloc(move _2);
-	n[1]: value.load _    => _6 @ bb2[8]: fn test_load_value;  _6 = (*_4);
-	n[2]: free       n[1] => _5 @ bb2[9]: fn test_load_value;  _5 = free(move _6);
-}
-nodes_that_need_write = []
-
-g {
-	n[0]: &_1       _    => _  @ bb2[0]: fn test_load_value;  _7 = &raw mut _1;
-	n[1]: copy      n[0] => _4 @ bb2[4]: fn test_load_value;  _4 = &raw const (*_7);
-	n[2]: addr.load n[1] => _  @ bb2[8]: fn test_load_value;  _6 = (*_4);
+	n[1]: value.load _    => _6 @ bb2[7]: fn test_load_value;  _6 = (*_4);
+	n[2]: free       n[1] => _5 @ bb2[8]: fn test_load_value;  _5 = free(move _6);
+}
+nodes_that_need_write = []
+
+g {
+	n[0]: &_1       _    => _4 @ bb2[3]: fn test_load_value;  _4 = &raw const _1;
+	n[1]: addr.load n[0] => _  @ bb2[7]: fn test_load_value;  _6 = (*_4);
 }
 nodes_that_need_write = []
 
 g {
 	n[0]: alloc       _    => _1   @ bb1[2]:  fn test_store_value;  _1 = malloc(move _2);
-	n[1]: value.load  _    => _4   @ bb2[4]:  fn test_store_value;  _4 = (*_9);
-	n[2]: copy        n[1] => _6   @ bb2[10]: fn test_store_value;  _6 = _4;
-	n[3]: value.store n[2] => _5.* @ bb2[11]: fn test_store_value;  (*_5) = move _6;
-	n[4]: value.load  _    => _8   @ bb2[15]: fn test_store_value;  _8 = (*_9);
-	n[5]: free        n[4] => _7   @ bb2[16]: fn test_store_value;  _7 = free(move _8);
-}
-nodes_that_need_write = []
-
-g {
-	n[0]: &_1        _    => _  @ bb2[0]:  fn test_store_value;  _9 = &raw mut _1;
-	n[1]: addr.load  n[0] => _  @ bb2[4]:  fn test_store_value;  _4 = (*_9);
-	n[2]: copy       n[0] => _5 @ bb2[7]:  fn test_store_value;  _5 = &raw mut (*_9);
-	n[3]: addr.store n[2] => _  @ bb2[11]: fn test_store_value;  (*_5) = move _6;
-	n[4]: addr.load  n[0] => _  @ bb2[15]: fn test_store_value;  _8 = (*_9);
-}
-nodes_that_need_write = [3, 2, 0]
+	n[1]: copy        n[0] => _4   @ bb2[3]:  fn test_store_value;  _4 = _1;
+	n[2]: copy        n[1] => _6   @ bb2[9]:  fn test_store_value;  _6 = _4;
+	n[3]: value.store n[2] => _5.* @ bb2[10]: fn test_store_value;  (*_5) = move _6;
+	n[4]: copy        n[0] => _8   @ bb2[14]: fn test_store_value;  _8 = _1;
+	n[5]: free        n[4] => _7   @ bb2[15]: fn test_store_value;  _7 = free(move _8);
+}
+nodes_that_need_write = []
+
+g {
+	n[0]: &_1        _    => _5 @ bb2[6]:  fn test_store_value;  _5 = &raw mut _1;
+	n[1]: addr.store n[0] => _  @ bb2[10]: fn test_store_value;  (*_5) = move _6;
+}
+nodes_that_need_write = [1, 0]
 
 g {
 	n[0]:  alloc       _    => _2     @ bb1[2]:  fn test_store_value_field;  _2 = malloc(move _3);
@@ -915,179 +846,14 @@
 
 g {
 	n[0]: alloc       _    => _1   @ bb1[2]:  fn test_load_value_store_value;  _1 = malloc(move _2);
-	n[1]: value.load  _    => _5   @ bb2[7]:  fn test_load_value_store_value;  _5 = (*_4);
-	n[2]: value.store n[1] => _4.* @ bb2[8]:  fn test_load_value_store_value;  (*_4) = move _5;
-	n[3]: value.load  _    => _7   @ bb2[12]: fn test_load_value_store_value;  _7 = (*_4);
-	n[4]: free        n[3] => _6   @ bb2[13]: fn test_load_value_store_value;  _6 = free(move _7);
-}
-nodes_that_need_write = []
-
-g {
-	n[0]: &_1        _    => _  @ bb2[0]:  fn test_load_value_store_value;  _8 = &raw mut _1;
-	n[1]: copy       n[0] => _4 @ bb2[4]:  fn test_load_value_store_value;  _4 = &raw mut (*_8);
-	n[2]: addr.load  n[1] => _  @ bb2[7]:  fn test_load_value_store_value;  _5 = (*_4);
-	n[3]: addr.store n[1] => _  @ bb2[8]:  fn test_load_value_store_value;  (*_4) = move _5;
-	n[4]: addr.load  n[1] => _  @ bb2[12]: fn test_load_value_store_value;  _7 = (*_4);
-}
-nodes_that_need_write = [3, 1, 0]
-
-g {
-	n[0]:  &_35       _     => _   @ bb30[4]:  fn main_0;          _54 = &raw mut _35;
-	n[1]:  addr.store n[0]  => _   @ bb30[3]:  fn main_0;          _35 = [const 2_i32, const 5_i32, const 3_i32, const 1_i32, const 6_i32];
-	n[2]:  copy       n[0]  => _34 @ bb30[5]:  fn main_0;          _34 = &mut (*_54);
-	n[3]:  copy       n[2]  => _40 @ bb30[12]: fn main_0;          _40 = &(*_34);
-	n[4]:  copy       n[3]  => _39 @ bb30[13]: fn main_0;          _39 = move _40 as &[i32] (Pointer(Unsize));
-	n[5]:  copy       n[4]  => _1  @ bb0[0]:   fn len;             _38 = len(move _39);
-	n[6]:  copy       n[2]  => _42 @ bb31[5]:  fn main_0;          _42 = &raw mut (*_34);
-	n[7]:  copy       n[6]  => _41 @ bb31[6]:  fn main_0;          _41 = move _42 as *mut i32 (Pointer(ArrayToPointer));
-	n[8]:  copy       n[7]  => _2  @ bb0[0]:   fn insertion_sort;  _36 = insertion_sort(move _37, move _41);
-	n[9]:  copy       n[8]  => _10 @ bb3[3]:   fn insertion_sort;  _10 = _2;
-	n[10]: offset[1]  n[9]  => _9  @ bb3[9]:   fn insertion_sort;  _9 = offset(move _10, move _11);
-	n[11]: addr.load  n[10] => _   @ bb5[2]:   fn insertion_sort;  _8 = (*_9);
-	n[12]: copy       n[8]  => _22 @ bb9[4]:   fn insertion_sort;  _22 = _2;
-	n[13]: offset[0]  n[12] => _21 @ bb11[5]:  fn insertion_sort;  _21 = offset(move _22, move _23);
-	n[14]: addr.load  n[13] => _   @ bb12[2]:  fn insertion_sort;  _20 = (*_21);
-	n[15]: copy       n[8]  => _47 @ bb24[7]:  fn insertion_sort;  _47 = _2;
-	n[16]: offset[1]  n[15] => _46 @ bb24[13]: fn insertion_sort;  _46 = offset(move _47, move _48);
-	n[17]: addr.store n[16] => _   @ bb25[2]:  fn insertion_sort;  (*_46) = move _45;
-	n[18]: copy       n[8]  => _10 @ bb3[3]:   fn insertion_sort;  _10 = _2;
-	n[19]: offset[2]  n[18] => _9  @ bb3[9]:   fn insertion_sort;  _9 = offset(move _10, move _11);
-	n[20]: addr.load  n[19] => _   @ bb5[2]:   fn insertion_sort;  _8 = (*_9);
-	n[21]: copy       n[8]  => _22 @ bb9[4]:   fn insertion_sort;  _22 = _2;
-	n[22]: offset[1]  n[21] => _21 @ bb11[5]:  fn insertion_sort;  _21 = offset(move _22, move _23);
-	n[23]: addr.load  n[22] => _   @ bb12[2]:  fn insertion_sort;  _20 = (*_21);
-	n[24]: copy       n[8]  => _31 @ bb13[3]:  fn insertion_sort;  _31 = _2;
-	n[25]: offset[1]  n[24] => _30 @ bb15[5]:  fn insertion_sort;  _30 = offset(move _31, move _32);
-	n[26]: addr.load  n[25] => _   @ bb16[2]:  fn insertion_sort;  _29 = (*_30);
-	n[27]: copy       n[8]  => _38 @ bb16[5]:  fn insertion_sort;  _38 = _2;
-	n[28]: offset[2]  n[27] => _37 @ bb16[11]: fn insertion_sort;  _37 = offset(move _38, move _39);
-	n[29]: addr.store n[28] => _   @ bb17[2]:  fn insertion_sort;  (*_37) = move _29;
-	n[30]: copy       n[8]  => _22 @ bb9[4]:   fn insertion_sort;  _22 = _2;
-	n[31]: offset[0]  n[30] => _21 @ bb11[5]:  fn insertion_sort;  _21 = offset(move _22, move _23);
-	n[32]: addr.load  n[31] => _   @ bb12[2]:  fn insertion_sort;  _20 = (*_21);
-	n[33]: copy       n[8]  => _47 @ bb24[7]:  fn insertion_sort;  _47 = _2;
-	n[34]: offset[1]  n[33] => _46 @ bb24[13]: fn insertion_sort;  _46 = offset(move _47, move _48);
-	n[35]: addr.store n[34] => _   @ bb25[2]:  fn insertion_sort;  (*_46) = move _45;
-	n[36]: copy       n[8]  => _10 @ bb3[3]:   fn insertion_sort;  _10 = _2;
-	n[37]: offset[3]  n[36] => _9  @ bb3[9]:   fn insertion_sort;  _9 = offset(move _10, move _11);
-	n[38]: addr.load  n[37] => _   @ bb5[2]:   fn insertion_sort;  _8 = (*_9);
-	n[39]: copy       n[8]  => _22 @ bb9[4]:   fn insertion_sort;  _22 = _2;
-	n[40]: offset[2]  n[39] => _21 @ bb11[5]:  fn insertion_sort;  _21 = offset(move _22, move _23);
-	n[41]: addr.load  n[40] => _   @ bb12[2]:  fn insertion_sort;  _20 = (*_21);
-	n[42]: copy       n[8]  => _31 @ bb13[3]:  fn insertion_sort;  _31 = _2;
-	n[43]: offset[2]  n[42] => _30 @ bb15[5]:  fn insertion_sort;  _30 = offset(move _31, move _32);
-	n[44]: addr.load  n[43] => _   @ bb16[2]:  fn insertion_sort;  _29 = (*_30);
-	n[45]: copy       n[8]  => _38 @ bb16[5]:  fn insertion_sort;  _38 = _2;
-	n[46]: offset[3]  n[45] => _37 @ bb16[11]: fn insertion_sort;  _37 = offset(move _38, move _39);
-	n[47]: addr.store n[46] => _   @ bb17[2]:  fn insertion_sort;  (*_37) = move _29;
-	n[48]: copy       n[8]  => _22 @ bb9[4]:   fn insertion_sort;  _22 = _2;
-	n[49]: offset[1]  n[48] => _21 @ bb11[5]:  fn insertion_sort;  _21 = offset(move _22, move _23);
-	n[50]: addr.load  n[49] => _   @ bb12[2]:  fn insertion_sort;  _20 = (*_21);
-	n[51]: copy       n[8]  => _31 @ bb13[3]:  fn insertion_sort;  _31 = _2;
-	n[52]: offset[1]  n[51] => _30 @ bb15[5]:  fn insertion_sort;  _30 = offset(move _31, move _32);
-	n[53]: addr.load  n[52] => _   @ bb16[2]:  fn insertion_sort;  _29 = (*_30);
-	n[54]: copy       n[8]  => _38 @ bb16[5]:  fn insertion_sort;  _38 = _2;
-	n[55]: offset[2]  n[54] => _37 @ bb16[11]: fn insertion_sort;  _37 = offset(move _38, move _39);
-	n[56]: addr.store n[55] => _   @ bb17[2]:  fn insertion_sort;  (*_37) = move _29;
-	n[57]: copy       n[8]  => _22 @ bb9[4]:   fn insertion_sort;  _22 = _2;
-	n[58]: offset[0]  n[57] => _21 @ bb11[5]:  fn insertion_sort;  _21 = offset(move _22, move _23);
-	n[59]: addr.load  n[58] => _   @ bb12[2]:  fn insertion_sort;  _20 = (*_21);
-	n[60]: copy       n[8]  => _31 @ bb13[3]:  fn insertion_sort;  _31 = _2;
-	n[61]: offset[0]  n[60] => _30 @ bb15[5]:  fn insertion_sort;  _30 = offset(move _31, move _32);
-	n[62]: addr.load  n[61] => _   @ bb16[2]:  fn insertion_sort;  _29 = (*_30);
-	n[63]: copy       n[8]  => _38 @ bb16[5]:  fn insertion_sort;  _38 = _2;
-	n[64]: offset[1]  n[63] => _37 @ bb16[11]: fn insertion_sort;  _37 = offset(move _38, move _39);
-	n[65]: addr.store n[64] => _   @ bb17[2]:  fn insertion_sort;  (*_37) = move _29;
-	n[66]: copy       n[8]  => _47 @ bb24[7]:  fn insertion_sort;  _47 = _2;
-	n[67]: offset[0]  n[66] => _46 @ bb24[13]: fn insertion_sort;  _46 = offset(move _47, move _48);
-	n[68]: addr.store n[67] => _   @ bb25[2]:  fn insertion_sort;  (*_46) = move _45;
-	n[69]: copy       n[8]  => _10 @ bb3[3]:   fn insertion_sort;  _10 = _2;
-	n[70]: offset[4]  n[69] => _9  @ bb3[9]:   fn insertion_sort;  _9 = offset(move _10, move _11);
-	n[71]: addr.load  n[70] => _   @ bb5[2]:   fn insertion_sort;  _8 = (*_9);
-	n[72]: copy       n[8]  => _22 @ bb9[4]:   fn insertion_sort;  _22 = _2;
-	n[73]: offset[3]  n[72] => _21 @ bb11[5]:  fn insertion_sort;  _21 = offset(move _22, move _23);
-	n[74]: addr.load  n[73] => _   @ bb12[2]:  fn insertion_sort;  _20 = (*_21);
-	n[75]: copy       n[8]  => _47 @ bb24[7]:  fn insertion_sort;  _47 = _2;
-	n[76]: offset[4]  n[75] => _46 @ bb24[13]: fn insertion_sort;  _46 = offset(move _47, move _48);
-	n[77]: addr.store n[76] => _   @ bb25[2]:  fn insertion_sort;  (*_46) = move _45;
-}
-nodes_that_need_write = [77, 76, 75, 68, 67, 66, 65, 64, 63, 56, 55, 54, 47, 46, 45, 35, 34, 33, 29, 28, 27, 17, 16, 15, 8, 7, 6, 2, 1, 0]
-
-g {
-	n[0]: &_4        _    => _  @ bb0[12]: fn test_ref_field;  _8 = &raw mut _4;
-	n[1]: addr.store n[0] => _  @ bb0[11]: fn test_ref_field;  _4 = pointers::S { field: const 0_i32, field2: const 0_u64, field3: move _5, field4: move _6 };
-	n[2]: copy       n[0] => _3 @ bb0[16]: fn test_ref_field;  _3 = &mut (*_8);
-	n[3]: field.3    n[2] => _  @ bb0[18]: fn test_ref_field;  _7 = (((*_3).3: pointers::T).3: i32);
-	n[4]: field.3    n[3] => _7 @ bb0[18]: fn test_ref_field;  _7 = (((*_3).3: pointers::T).3: i32);
-	n[5]: addr.load  n[4] => _  @ bb0[18]: fn test_ref_field;  _7 = (((*_3).3: pointers::T).3: i32);
-	n[6]: field.3    n[2] => _  @ bb0[19]: fn test_ref_field;  (((*_3).3: pointers::T).3: i32) = move _7;
-	n[7]: field.3    n[6] => _  @ bb0[19]: fn test_ref_field;  (((*_3).3: pointers::T).3: i32) = move _7;
-	n[8]: addr.store n[7] => _  @ bb0[19]: fn test_ref_field;  (((*_3).3: pointers::T).3: i32) = move _7;
-}
-nodes_that_need_write = [8, 7, 6, 2, 1, 0]
-
-g {
-	n[0]: &_1        _    => _  @ bb0[2]: fn test_addr_taken;  _10 = &raw mut _1;
-	n[1]: addr.store n[0] => _  @ bb0[1]: fn test_addr_taken;  _1 = const 2_i32;
-	n[2]: addr.load  n[0] => _  @ bb0[6]: fn test_addr_taken;  _3 = (*_10);
-	n[3]: copy       n[0] => _5 @ bb1[4]: fn test_addr_taken;  _5 = &raw const (*_10);
-	n[4]: addr.load  n[0] => _  @ bb1[8]: fn test_addr_taken;  _7 = (*_10);
-}
-nodes_that_need_write = [1, 0]
-
-g {
-	n[0]: &_1        _    => _  @ bb0[0]: fn test_addr_taken_arg;  _3 = &raw mut _1;
-	n[1]: field.2    n[0] => _  @ bb0[1]: fn test_addr_taken_arg;  ((*_3).2: *const pointers::S) = const 0_usize as *const pointers::S (PointerFromExposedAddress);
-	n[2]: addr.store n[1] => _  @ bb0[1]: fn test_addr_taken_arg;  ((*_3).2: *const pointers::S) = const 0_usize as *const pointers::S (PointerFromExposedAddress);
-	n[3]: copy       n[0] => _2 @ bb0[3]: fn test_addr_taken_arg;  _2 = &(*_3);
-}
-nodes_that_need_write = [2, 1, 0]
-
-g {
-<<<<<<< HEAD
-	n[0]:  &_3        _    => _   @ bb2[2]:  fn test_addr_taken_loop;  _20 = &raw mut _3;
-	n[1]:  addr.store n[0] => _   @ bb2[1]:  fn test_addr_taken_loop;  _3 = const 2_i32;
-	n[2]:  copy       n[0] => _4  @ bb5[0]:  fn test_addr_taken_loop;  _4 = &(*_20);
-	n[3]:  addr.load  n[2] => _   @ bb14[3]: fn test_addr_taken_loop;  _18 = (*_4);
-	n[4]:  copy       n[0] => _20 @ bb2[2]:  fn test_addr_taken_loop;  _20 = &raw mut _3;
-	n[5]:  addr.store n[4] => _   @ bb2[1]:  fn test_addr_taken_loop;  _3 = const 2_i32;
-	n[6]:  copy       n[4] => _4  @ bb5[0]:  fn test_addr_taken_loop;  _4 = &(*_20);
-	n[7]:  addr.load  n[6] => _   @ bb14[3]: fn test_addr_taken_loop;  _18 = (*_4);
-	n[8]:  copy       n[4] => _20 @ bb2[2]:  fn test_addr_taken_loop;  _20 = &raw mut _3;
-	n[9]:  addr.store n[8] => _   @ bb2[1]:  fn test_addr_taken_loop;  _3 = const 2_i32;
-	n[10]: copy       n[8] => _4  @ bb5[0]:  fn test_addr_taken_loop;  _4 = &(*_20);
-}
-nodes_that_need_write = [9, 8, 5, 4, 1, 0]
-
-g {
-	n[0]: &_2        _    => _  @ bb1[1]: fn test_addr_taken_cond;  _6 = &raw mut _2;
-	n[1]: addr.store n[0] => _  @ bb1[0]: fn test_addr_taken_cond;  _2 = const 1_i32;
-	n[2]: copy       n[0] => _4 @ bb4[3]: fn test_addr_taken_cond;  _4 = &(*_6);
-	n[3]: addr.load  n[0] => _  @ bb4[6]: fn test_addr_taken_cond;  _5 = (*_6);
-	n[4]: copy       n[0] => _6 @ bb3[1]: fn test_addr_taken_cond;  _6 = &raw mut _2;
-	n[5]: addr.store n[4] => _  @ bb3[0]: fn test_addr_taken_cond;  _2 = const 2_i32;
-	n[6]: copy       n[4] => _4 @ bb4[3]: fn test_addr_taken_cond;  _4 = &(*_6);
-	n[7]: addr.load  n[4] => _  @ bb4[6]: fn test_addr_taken_cond;  _5 = (*_6);
-}
-nodes_that_need_write = [5, 4, 1, 0]
-
-g {
-	n[0]: &_2        _    => _  @ bb1[1]: fn test_addr_taken_init_cond;  _8 = &raw mut _2;
-	n[1]: addr.store n[0] => _  @ bb1[0]: fn test_addr_taken_init_cond;  _2 = const 1_i32;
-	n[2]: copy       n[0] => _6 @ bb1[3]: fn test_addr_taken_init_cond;  _6 = &(*_8);
-	n[3]: copy       n[2] => _3 @ bb1[4]: fn test_addr_taken_init_cond;  _3 = move _6;
-	n[4]: copy       n[0] => _8 @ bb4[3]: fn test_addr_taken_init_cond;  _8 = &raw mut _2;
-	n[5]: addr.store n[4] => _  @ bb4[2]: fn test_addr_taken_init_cond;  _2 = const 2_i32;
-	n[6]: addr.load  n[4] => _  @ bb4[5]: fn test_addr_taken_init_cond;  _7 = (*_8);
-	n[7]: copy       n[4] => _8 @ bb4[3]: fn test_addr_taken_init_cond;  _8 = &raw mut _2;
-	n[8]: addr.store n[7] => _  @ bb4[2]: fn test_addr_taken_init_cond;  _2 = const 2_i32;
-	n[9]: addr.load  n[7] => _  @ bb4[5]: fn test_addr_taken_init_cond;  _7 = (*_8);
-}
-nodes_that_need_write = [8, 7, 5, 4, 1, 0]
-
-num_graphs = 65
-num_nodes = 738
-=======
+	n[1]: value.load  _    => _5   @ bb2[6]:  fn test_load_value_store_value;  _5 = (*_4);
+	n[2]: value.store n[1] => _4.* @ bb2[7]:  fn test_load_value_store_value;  (*_4) = move _5;
+	n[3]: value.load  _    => _7   @ bb2[11]: fn test_load_value_store_value;  _7 = (*_4);
+	n[4]: free        n[3] => _6   @ bb2[12]: fn test_load_value_store_value;  _6 = free(move _7);
+}
+nodes_that_need_write = []
+
+g {
 	n[0]: &_1        _    => _4 @ bb2[3]:  fn test_load_value_store_value;  _4 = &raw mut _1;
 	n[1]: addr.load  n[0] => _  @ bb2[6]:  fn test_load_value_store_value;  _5 = (*_4);
 	n[2]: addr.store n[0] => _  @ bb2[7]:  fn test_load_value_store_value;  (*_4) = move _5;
@@ -1188,4 +954,3 @@
 
 num_graphs = 64
 num_nodes = 694
->>>>>>> 4d7808e6
