#!/bin/bash
set -e; set -o pipefail

TARGET_BIN="repo/target/release/python"
if [ ! -f ${TARGET_BIN} ]; then
    echo "Rust binary not found: $TARGET_BIN"; exit 1
fi

rm repo/python && cp $TARGET_BIN repo/python

# https://devguide.python.org/runtests/
NPROC=`nproc`
# note: test_ftplib can fail inside of docker if ipv6 isn't enabled.
<<<<<<< HEAD
FLAKY_TESTS="test_gdb test_ssl test_bsddb3 test_urllibnet test_urllib2_localnet test_httplib test_ftplib" 
# these tests pass but slow us down
SLOW_TESTS="test_xpickle test_smtpnet"
(cd repo && make buildbottest TESTOPTS="-j$NPROC -x $FLAKY_TESTS $SLOW_TESTS -G" 2>&1 \
=======
FLAKY_TESTS="test_gdb test_ssl test_bsddb3 test_urllibnet test_urllib2_localnet test_httplib test_ftplib"

# Don't want to allow gui tests because they flash annoying windows on screen
unset DISPLAY

(cd repo && make test TESTOPTS="-j$NPROC -uall,-cpu -x $FLAKY_TESTS -G" 2>&1 \
>>>>>>> 2415ea81
     | tee ../`basename "$BASH_SOURCE"`.log)<|MERGE_RESOLUTION|>--- conflicted
+++ resolved
@@ -11,17 +11,12 @@
 # https://devguide.python.org/runtests/
 NPROC=`nproc`
 # note: test_ftplib can fail inside of docker if ipv6 isn't enabled.
-<<<<<<< HEAD
 FLAKY_TESTS="test_gdb test_ssl test_bsddb3 test_urllibnet test_urllib2_localnet test_httplib test_ftplib" 
-# these tests pass but slow us down
-SLOW_TESTS="test_xpickle test_smtpnet"
-(cd repo && make buildbottest TESTOPTS="-j$NPROC -x $FLAKY_TESTS $SLOW_TESTS -G" 2>&1 \
-=======
-FLAKY_TESTS="test_gdb test_ssl test_bsddb3 test_urllibnet test_urllib2_localnet test_httplib test_ftplib"
 
 # Don't want to allow gui tests because they flash annoying windows on screen
 unset DISPLAY
 
-(cd repo && make test TESTOPTS="-j$NPROC -uall,-cpu -x $FLAKY_TESTS -G" 2>&1 \
->>>>>>> 2415ea81
+# these tests pass but slow us down
+SLOW_TESTS="test_xpickle test_smtpnet"
+(cd repo && make buildbottest TESTOPTS="-j$NPROC -x $FLAKY_TESTS $SLOW_TESTS -G" 2>&1 \
      | tee ../`basename "$BASH_SOURCE"`.log)