[workspace]
members = [
    "c2rust",
    "c2rust-transpile",
    "c2rust-refactor",
    "c2rust-ast-builder",
    "c2rust-ast-exporter",
    "manual/preprocessors",
<<<<<<< HEAD
    "analysis/plugin",
    "analysis/runtime",
    "analysis/test",
=======
    "c2rust-bitfields",
>>>>>>> 8f86b0e2
]
exclude = [
    "cross-checks/pointer-tracer",
    "cross-checks/zero-malloc",
    "cross-checks/rust-checks",
    "examples",
]<|MERGE_RESOLUTION|>--- conflicted
+++ resolved
@@ -6,13 +6,10 @@
     "c2rust-ast-builder",
     "c2rust-ast-exporter",
     "manual/preprocessors",
-<<<<<<< HEAD
     "analysis/plugin",
     "analysis/runtime",
     "analysis/test",
-=======
     "c2rust-bitfields",
->>>>>>> 8f86b0e2
 ]
 exclude = [
     "cross-checks/pointer-tracer",
