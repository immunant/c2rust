--- conflicted
+++ resolved
@@ -312,13 +312,8 @@
         let lib_dir = {
             let path_str = env::var("LLVM_LIB_DIR")
                 .ok()
-<<<<<<< HEAD
-                .or(invoke_command(llvm_config.as_ref(), &["--libdir"]))
+                .or_else(|| invoke_command(llvm_config.as_ref(), &["--libdir"]))
                 .expect(llvm_config_libdir_missing);
-=======
-                .or_else(|| invoke_command(llvm_config.as_ref(), &["--libdir"]))
-                .expect(llvm_config_missing);
->>>>>>> 63bbfb36
             String::from(
                 Path::new(&path_str)
                     .canonicalize()
@@ -449,15 +444,11 @@
                 .map(|lib| String::from(lib.trim_start_matches("-l"))),
         );
 
-<<<<<<< HEAD
         Self {
             lib_dir,
             cmake_dir,
             clang_cmake_dir,
             libs,
         }
-=======
-        Self { lib_dir, libs }
->>>>>>> 63bbfb36
     }
 }