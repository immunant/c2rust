--- conflicted
+++ resolved
@@ -6,11 +6,4 @@
 edition = "2021"
 
 [dependencies]
-<<<<<<< HEAD
-libc = "0.2.45"
-
-[package.metadata.rust-analyzer] 
-rustc_private=true
-=======
-libc = "0.2"
->>>>>>> 04351ade
+libc = "0.2"