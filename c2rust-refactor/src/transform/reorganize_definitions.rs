--- conflicted
+++ resolved
@@ -532,13 +532,8 @@
             ItemKind::Use(_) => {
                 for u in split_uses(item).into_iter() {
                     let use_tree = expect!([&u.node] ItemKind::Use(u) => u);
-<<<<<<< HEAD
-                    let path = self.cx.resolve_use(&u);
+                    let path = self.cx.resolve_use_id(u.id);
                     let ns = namespace(&path.res).expect("Could not identify def namespace");
-=======
-                    let path = self.cx.resolve_use_id(u.id);
-                    let ns = namespace(&path.def).expect("Could not identify def namespace");
->>>>>>> 66fe1830
                     if let Err(e) = self.insert_ident(ns, use_tree.ident(), u, parent_header.clone()) {
                         return Err(e);
                     }
@@ -683,13 +678,8 @@
                     if let ItemKind::Use(..) = new.node {
                         // If the import refers to the existing foreign item, do
                         // not replace it.
-<<<<<<< HEAD
-                        let path = self.cx.resolve_use(&new);
+                        let path = self.cx.resolve_use_id(new.id);
                         if let Some(did) = path.res.opt_def_id() {
-=======
-                        let path = self.cx.resolve_use_id(new.id);
-                        if let Some(did) = path.def.opt_def_id() {
->>>>>>> 66fe1830
                             if let Some(Node::ForeignItem(_)) = self.cx.hir_map().get_if_local(did) {
                                 existing_foreign.vis.node =
                                     join_visibility(&existing_foreign.vis.node, &new.vis.node);
@@ -747,13 +737,8 @@
                         // A use takes precedence over a foreign declaration
                         // unless the use refers to the foreign declaration are
                         // attempting to insert.
-<<<<<<< HEAD
-                        let path = self.cx.resolve_use(&existing_item);
+                        let path = self.cx.resolve_use_id(existing_item.id);
                         if let Some(did) = path.res.opt_def_id() {
-=======
-                        let path = self.cx.resolve_use_id(existing_item.id);
-                        if let Some(did) = path.def.opt_def_id() {
->>>>>>> 66fe1830
                             if let Some(Node::ForeignItem(_)) = self.cx.hir_map().get_if_local(did) {
                                 *existing_decl = MovedDecl::new((new, abi), parent_header);
                                 return;
